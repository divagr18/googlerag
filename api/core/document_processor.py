# api/core/document_processor.py
import io
import os
import re
import fitz  # PyMuPDF
import httpx
import asyncio
from concurrent.futures import ThreadPoolExecutor
from typing import List
from urllib.parse import urlparse
import numpy as np
from sklearn.cluster import MiniBatchKMeans

# A single thread pool for all CPU-bound parsing tasks
cpu_executor = ThreadPoolExecutor(max_workers=os.cpu_count())

async def download_document(url: str) -> bytes:
    async with httpx.AsyncClient() as client:
        try:
            response = await client.get(url, follow_redirects=True, timeout=30.0)
            response.raise_for_status()
            return response.content
        except httpx.RequestError as e:
            raise ValueError(f"Error downloading document from {url}: {e}")

def _extract_text_from_pdf(pdf_bytes: bytes) -> str:
    with fitz.open(stream=pdf_bytes, filetype="pdf") as doc:
        return "".join(page.get_text() for page in doc)

def extract_text_from_document_bytes(document_bytes: bytes, file_type: str) -> str:
    if file_type == '.pdf':
        return _extract_text_from_pdf(document_bytes)
    # Add other file types like .docx if needed
    else:
        # Fallback for .txt or other text-based formats
        return document_bytes.decode('utf-8', errors='ignore')

async def process_document(url: str, document_bytes: bytes) -> str:
    """
    FIX: Runs synchronous, CPU-bound parsing in a thread pool to prevent
    blocking the async event loop.
    """
    path = urlparse(url).path
    file_type = os.path.splitext(path)[1].lower()
    if not file_type:
        raise ValueError("Could not determine file type from URL.")

    loop = asyncio.get_event_loop()
    return await loop.run_in_executor(
        cpu_executor, 
        extract_text_from_document_bytes, 
        document_bytes, 
        file_type
    )

# --- UNIFIED SEMANTIC CHUNKING STRATEGY ---

def smart_paragraph_split(text: str) -> List[str]:
    # Split by double newlines, then filter for meaningful paragraphs
    paragraphs = [p.strip() for p in text.split('\n\n') if len(p.strip()) > 100]
    return paragraphs

<<<<<<< HEAD
async def batch_encode_gpu_optimized(texts: List[str], model) -> np.ndarray:
    """GPU-optimized batch encoding for RTX 4060"""
    batch_size = 32 if len(texts) > 50 else 16
    
    # Generate the embeddings
    embeddings = model.encode(
        texts, batch_size=batch_size, show_progress_bar=False,
        convert_to_numpy=True, normalize_embeddings=True,
        device='cuda' if hasattr(model, 'device') else None
    )
    
    # --- ADD THIS LINE ---
    print(f"ℹ️  [Chunking] Generated embeddings: Shape={embeddings.shape}, DType={embeddings.dtype}")
    
    return embeddings
def simple_split_chunk(text: str, max_size: int) -> List[str]:
    """Simple chunk splitting for large texts"""
    if len(text) <= max_size: return [text]
    chunks, current_chunk, current_size = [], [], 0
    for word in text.split():
        word_size = len(word) + 1
        if current_size + word_size > max_size and current_chunk:
            chunks.append(' '.join(current_chunk))
            current_chunk, current_size = [word], word_size
        else:
            current_chunk.append(word)
            current_size += word_size
    if current_chunk: chunks.append(' '.join(current_chunk))
    return chunks

def cluster_paragraphs_fast(paragraphs: List[str], embeddings: np.ndarray, target_size: int) -> List[str]:
    """Fast clustering-based chunking using MiniBatchKMeans"""
    n_paragraphs = len(paragraphs)
    if n_paragraphs <= 3: return [' '.join(paragraphs)]
=======
def cluster_paragraphs(paragraphs: List[str], embeddings: np.ndarray, target_chunk_size: int) -> List[str]:
    if not paragraphs:
        return []
>>>>>>> a2d27bad
    
    total_chars = sum(len(p) for p in paragraphs)
    n_clusters = max(1, round(total_chars / target_chunk_size))
    
    # Ensure n_clusters is not more than the number of paragraphs
    n_clusters = min(n_clusters, len(paragraphs))

    kmeans = MiniBatchKMeans(n_clusters=n_clusters, random_state=42, n_init='auto', batch_size=256)
    kmeans.fit(embeddings)
    
    # Group paragraphs by their assigned cluster
    clustered_paragraphs = [[] for _ in range(n_clusters)]
    for i, label in enumerate(kmeans.labels_):
        clustered_paragraphs[label].append(paragraphs[i])
        
    # Join paragraphs in each cluster to form the final chunks
    chunks = ['\n\n'.join(cluster).strip() for cluster in clustered_paragraphs if cluster]
    return chunks

async def optimized_semantic_chunk_text(text: str, embedding_model, target_chunk_size: int = 1500) -> List[str]:
    """
    This is the single, unified chunking strategy for the entire application.
    It uses ML-based clustering for semantic coherence.
    """
    if not text.strip():
        return []
    
    paragraphs = smart_paragraph_split(text)
    if not paragraphs:
        return []

    print(f"Starting semantic chunking on {len(paragraphs)} paragraphs...")
    
    # Embed all paragraphs in one go for efficiency
    paragraph_embeddings = embedding_model.encode(
        paragraphs,
        batch_size=32,
        show_progress_bar=False,
        convert_to_numpy=True
    )
    
    # Cluster paragraphs to form semantic chunks
    chunks = cluster_paragraphs(paragraphs, paragraph_embeddings, target_chunk_size)
    
    final_chunks = [f"search_document: {chunk}" for chunk in chunks if chunk]
    print(f"Successfully created {len(final_chunks)} semantic chunks.")
    return final_chunks<|MERGE_RESOLUTION|>--- conflicted
+++ resolved
@@ -56,11 +56,32 @@
 # --- UNIFIED SEMANTIC CHUNKING STRATEGY ---
 
 def smart_paragraph_split(text: str) -> List[str]:
-    # Split by double newlines, then filter for meaningful paragraphs
-    paragraphs = [p.strip() for p in text.split('\n\n') if len(p.strip()) > 100]
-    return paragraphs
+    """Intelligent paragraph splitting optimized for legal/financial docs"""
+    paragraphs = text.split('\n\n')
+    result = []
+    for para in paragraphs:
+        para = para.strip()
+        if len(para) < 50:
+            if result and len(result[-1]) < 500:
+                result[-1] += ' ' + para
+            continue
+        
+        if len(para) > 2000:
+            sentences = re.split(r'(?<=[.!?])\s+', para)
+            current, current_len = [], 0
+            for sent in sentences:
+                if current_len + len(sent) > 1500 and current:
+                    result.append(' '.join(current))
+                    current, current_len = [sent], len(sent)
+                else:
+                    current.append(sent)
+                    current_len += len(sent)
+            if current:
+                result.append(' '.join(current))
+        else:
+            result.append(para)
+    return result
 
-<<<<<<< HEAD
 async def batch_encode_gpu_optimized(texts: List[str], model) -> np.ndarray:
     """GPU-optimized batch encoding for RTX 4060"""
     batch_size = 32 if len(texts) > 50 else 16
@@ -91,15 +112,9 @@
     if current_chunk: chunks.append(' '.join(current_chunk))
     return chunks
 
-def cluster_paragraphs_fast(paragraphs: List[str], embeddings: np.ndarray, target_size: int) -> List[str]:
-    """Fast clustering-based chunking using MiniBatchKMeans"""
-    n_paragraphs = len(paragraphs)
-    if n_paragraphs <= 3: return [' '.join(paragraphs)]
-=======
 def cluster_paragraphs(paragraphs: List[str], embeddings: np.ndarray, target_chunk_size: int) -> List[str]:
     if not paragraphs:
         return []
->>>>>>> a2d27bad
     
     total_chars = sum(len(p) for p in paragraphs)
     n_clusters = max(1, round(total_chars / target_chunk_size))
