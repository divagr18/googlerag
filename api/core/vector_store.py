# api/core/vector_store.py
import numpy as np
<<<<<<< HEAD
import faiss
from typing import List, Dict
from sentence_transformers import SentenceTransformer
from rank_bm25 import BM25Okapi

class RequestKnowledgeBase:
    """
    CPU-optimized knowledge base with intelligent caching and memory management
=======
import faiss  # This will be faiss-cpu on your system
from typing import List

class RequestKnowledgeBase:
    """
    MODIFIED FOR CPU-ONLY: A streamlined FAISS vector store optimized for CPU performance.
    All GPU-specific code has been removed to ensure Windows compatibility.
>>>>>>> a2d27bad
    """
    def __init__(self, embedding_model: SentenceTransformer):
        self.model = embedding_model
        self.chunks: List[str] = []
<<<<<<< HEAD
        self.faiss_index: faiss.IndexFlatIP = None
        self.bm25_index: BM25Okapi = None
        self.cache: Dict[str, List[str]] = {}
=======
        self.faiss_index = None
        self.cache = {}
>>>>>>> a2d27bad

    def build(self, chunks: List[str]):
        """Builds a CPU-based FAISS index."""
        if not chunks:
            raise ValueError("Cannot build knowledge base from empty chunks.")
        
        self.chunks = chunks
<<<<<<< HEAD
        print(f"Building CPU-optimized KB with {len(chunks)} chunks...")

        # Build BM25 index
        print("Building BM25 index...")
        tokenized_corpus = [self._fast_tokenize(doc) for doc in chunks]
        self.bm25_index = BM25Okapi(tokenized_corpus)
        
        # Build CPU FAISS index
        print("Building CPU FAISS index...")
        embeddings = self._batch_encode(chunks)
        
        # --- MODIFICATION: Ensure embeddings are float32 for CPU FAISS ---
        if embeddings.dtype == np.float16:
            print("ℹ️  [KB Build] Converting float16 embeddings to float32 for FAISS CPU index.")
            embeddings = embeddings.astype(np.float32)

        dimension = embeddings.shape[1]
        self.faiss_index = faiss.IndexFlatIP(dimension)
        self.faiss_index.add(embeddings)

        del embeddings
        print(f"✅ CPU-optimized KB ready ({self.faiss_index.ntotal} vectors)")

    def _batch_encode(self, texts: List[str]) -> np.ndarray:
        # --- MODIFIED: Conditional batch size ---
        # Use a larger batch size for GPU, smaller for CPU
        batch_size = 64 if self.model.device.type == 'cuda' else 16
        
        all_embeddings = []
        for i in range(0, len(texts), batch_size):
            batch = texts[i:i + batch_size]
            embeddings = self.model.encode(
                batch,
                batch_size=len(batch), # Use the actual size of the current batch
                show_progress_bar=False,
                convert_to_numpy=True,
                normalize_embeddings=True,
                device=self.model.device
            )
            all_embeddings.append(embeddings)
            
        final_embeddings = np.vstack(all_embeddings)
        
        # --- ADDED: Print dimensions, data type, and batch size ---
        print(
            f"ℹ️  [KB Build] Generated embeddings: "
            f"Shape={final_embeddings.shape}, "
            f"DType={final_embeddings.dtype}, "
            f"Batch Size={batch_size}"
        )
        
        return final_embeddings
=======
        dimension = self.model.get_sentence_embedding_dimension()

        print(f"Building CPU-based FAISS index with {len(chunks)} chunks...")
        
        # Encoding will happen on the CPU as configured in main.py
        embeddings = self._batch_encode(chunks)
        
        # Create a standard CPU index. IndexFlatL2 is a good default for accuracy.
        self.faiss_index = faiss.IndexFlatL2(dimension)
        self.faiss_index.add(embeddings)
        
        print(f"✅ FAISS index built successfully on CPU ({self.faiss_index.ntotal} vectors).")

    def _batch_encode(self, texts: List[str], batch_size: int = 32) -> np.ndarray:
        """Encodes texts in batches to manage memory, using the CPU."""
        print(f"Encoding {len(texts)} chunks on CPU...")
        # The model will use the 'cpu' device as set in main.py
        embeddings = self.model.encode(
            texts,
            batch_size=batch_size,
            show_progress_bar=True, # Show progress as CPU encoding can take time
            convert_to_numpy=True
        )
        return embeddings
>>>>>>> a2d27bad

    def search(self, query: str, k: int = 5) -> List[str]:
        """Performs a search on the CPU index and uses an efficient FIFO cache."""
        cache_key = f"{query}_{k}"
        if cache_key in self.cache:
            return self.cache[cache_key]

        if self.faiss_index is None:
            raise ValueError("Knowledge base not built yet.")

<<<<<<< HEAD
        search_k = min(k * 2, len(self.chunks), 20)
        bm25_results = self._bm25_search(query, search_k)
        faiss_results = self._faiss_search(query, search_k)
        
        fused = self._fuse_results(bm25_results, faiss_results, query)
        results = fused[:k]

        # FIFO cache eviction
        if len(self.cache) > 50:
            self.cache.pop(next(iter(self.cache)))
        self.cache[cache_key] = results
        return results

    def _fast_tokenize(self, text: str) -> List[str]:
        import re
        return re.findall(r"\b[a-zA-Z]{3,}\b", text.lower())

    def _bm25_search(self, query: str, k: int) -> Dict[int, float]:
        tokens = self._fast_tokenize(query)
        if not tokens:
            return {}
        scores = self.bm25_index.get_scores(tokens)
        if len(scores) <= k:
            return {i: s for i, s in enumerate(scores) if s > 0}
        top = np.argpartition(scores, -k)[-k:]
        return {i: scores[i] for i in top if scores[i] > 0}

    def _faiss_search(self, query: str, k: int) -> Dict[int, float]:
        emb = self.model.encode(
            [query],
            convert_to_numpy=True,
            normalize_embeddings=True,
            device=self.model.device
        )
        # --- MODIFICATION: Ensure query embedding is float32 for search ---
        if emb.dtype == np.float16:
            emb = emb.astype(np.float32)
            
        distances, indices = self.faiss_index.search(emb, k)
        return {idx: float(dist) for idx, dist in zip(indices[0], distances[0]) if idx != -1 and dist > 0}

    def _fuse_results(self, bm25: Dict[int, float], faiss: Dict[int, float], query: str) -> List[str]:
        # Normalize
        if bm25:
            max_b = max(bm25.values())
            bm25 = {i: v / max_b for i, v in bm25.items()}
        if faiss:
            max_f = max(faiss.values())
            faiss = {i: v / max_f for i, v in faiss.items()}
        
        # Weighting
        weights = (0.4, 0.6)
        indices = set(bm25) | set(faiss)
        scored = []
        for i in indices:
            score = weights[0] * bm25.get(i, 0) + weights[1] * faiss.get(i, 0)
            if score > 0:
                scored.append((i, score))
        
        scored.sort(key=lambda x: x[1], reverse=True)
        return [self.chunks[i] for i, _ in scored]

    def __del__(self):
        pass
=======
        query_embedding = self.model.encode([query], convert_to_numpy=True)
        distances, indices = self.faiss_index.search(query_embedding, k)
        
        results = [self.chunks[i] for i in indices[0] if i != -1]
        
        # Use FIFO cache eviction
        if len(self.cache) > 100:
            self.cache.pop(next(iter(self.cache)))
        self.cache[cache_key] = results
        
        return results
>>>>>>> a2d27bad
<|MERGE_RESOLUTION|>--- conflicted
+++ resolved
@@ -1,6 +1,5 @@
 # api/core/vector_store.py
 import numpy as np
-<<<<<<< HEAD
 import faiss
 from typing import List, Dict
 from sentence_transformers import SentenceTransformer
@@ -9,27 +8,13 @@
 class RequestKnowledgeBase:
     """
     CPU-optimized knowledge base with intelligent caching and memory management
-=======
-import faiss  # This will be faiss-cpu on your system
-from typing import List
-
-class RequestKnowledgeBase:
-    """
-    MODIFIED FOR CPU-ONLY: A streamlined FAISS vector store optimized for CPU performance.
-    All GPU-specific code has been removed to ensure Windows compatibility.
->>>>>>> a2d27bad
     """
     def __init__(self, embedding_model: SentenceTransformer):
         self.model = embedding_model
         self.chunks: List[str] = []
-<<<<<<< HEAD
         self.faiss_index: faiss.IndexFlatIP = None
         self.bm25_index: BM25Okapi = None
         self.cache: Dict[str, List[str]] = {}
-=======
-        self.faiss_index = None
-        self.cache = {}
->>>>>>> a2d27bad
 
     def build(self, chunks: List[str]):
         """Builds a CPU-based FAISS index."""
@@ -37,7 +22,6 @@
             raise ValueError("Cannot build knowledge base from empty chunks.")
         
         self.chunks = chunks
-<<<<<<< HEAD
         print(f"Building CPU-optimized KB with {len(chunks)} chunks...")
 
         # Build BM25 index
@@ -90,32 +74,6 @@
         )
         
         return final_embeddings
-=======
-        dimension = self.model.get_sentence_embedding_dimension()
-
-        print(f"Building CPU-based FAISS index with {len(chunks)} chunks...")
-        
-        # Encoding will happen on the CPU as configured in main.py
-        embeddings = self._batch_encode(chunks)
-        
-        # Create a standard CPU index. IndexFlatL2 is a good default for accuracy.
-        self.faiss_index = faiss.IndexFlatL2(dimension)
-        self.faiss_index.add(embeddings)
-        
-        print(f"✅ FAISS index built successfully on CPU ({self.faiss_index.ntotal} vectors).")
-
-    def _batch_encode(self, texts: List[str], batch_size: int = 32) -> np.ndarray:
-        """Encodes texts in batches to manage memory, using the CPU."""
-        print(f"Encoding {len(texts)} chunks on CPU...")
-        # The model will use the 'cpu' device as set in main.py
-        embeddings = self.model.encode(
-            texts,
-            batch_size=batch_size,
-            show_progress_bar=True, # Show progress as CPU encoding can take time
-            convert_to_numpy=True
-        )
-        return embeddings
->>>>>>> a2d27bad
 
     def search(self, query: str, k: int = 5) -> List[str]:
         """Performs a search on the CPU index and uses an efficient FIFO cache."""
@@ -126,7 +84,6 @@
         if self.faiss_index is None:
             raise ValueError("Knowledge base not built yet.")
 
-<<<<<<< HEAD
         search_k = min(k * 2, len(self.chunks), 20)
         bm25_results = self._bm25_search(query, search_k)
         faiss_results = self._faiss_search(query, search_k)
@@ -190,17 +147,4 @@
         return [self.chunks[i] for i, _ in scored]
 
     def __del__(self):
-        pass
-=======
-        query_embedding = self.model.encode([query], convert_to_numpy=True)
-        distances, indices = self.faiss_index.search(query_embedding, k)
-        
-        results = [self.chunks[i] for i in indices[0] if i != -1]
-        
-        # Use FIFO cache eviction
-        if len(self.cache) > 100:
-            self.cache.pop(next(iter(self.cache)))
-        self.cache[cache_key] = results
-        
-        return results
->>>>>>> a2d27bad
+        pass